import js from "@eslint/js";
import globals from "globals";
import tseslint from "typescript-eslint";
import pluginReact from "eslint-plugin-react";
import pluginReactNative from "eslint-plugin-react-native";
<<<<<<< HEAD
import i18n from "eslint-plugin-i18next";
=======
import i18nextPlugin from "eslint-plugin-i18next";
>>>>>>> 553d52ec

export default [
  // Base JavaScript configuration
  js.configs.recommended,
  
  // TypeScript configuration
  ...tseslint.configs.recommended,
  
  // React configuration
  pluginReact.configs.flat.recommended,

  // i18next flat config
  i18n.configs['flat/recommended'],
  
  // Files and language options
  {
    files: ["**/*.{js,mjs,cjs,ts,mts,cts,jsx,tsx}"],
    languageOptions: {
      // React Native + Expo globals
      globals: {
        ...globals.node,
        ...globals.es2021,
        // React Native specific globals
        __DEV__: "readonly",
        __dirname: "readonly",
        __filename: "readonly",
        process: "readonly",
        Buffer: "readonly",
        global: "readonly",
        console: "readonly",
        // Metro bundler globals
        require: "readonly",
        module: "readonly",
        exports: "readonly",
        // Expo globals
        expo: "readonly",
      },
      ecmaVersion: 2021,
      sourceType: "module",
      parserOptions: {
        ecmaFeatures: {
          jsx: true,
        },
      },
    },
    plugins: {
      "react-native": pluginReactNative,
<<<<<<< HEAD
      i18n,
=======
      "i18next": i18nextPlugin,
>>>>>>> 553d52ec
    },
    rules: {
      // i18n: Block hard-coded strings except in test, debug, and script files
      "i18next/no-literal-string": ["error", {
        "markupOnly": false,
        "ignoreAttribute": ["testID", "accessibilityLabel", "accessibilityHint", "placeholder", "aria-label", "aria-labelledby", "aria-describedby"],
        "ignoreCallee": ["require", "t", "i18n.t", "console.log", "console.warn", "console.error"],
        "ignoreProperty": ["testID", "accessibilityLabel", "accessibilityHint", "placeholder", "aria-label", "aria-labelledby", "aria-describedby"]
      }],
      // React Native specific rules - optimized for NativeWind v4 + Reanimated v3
      "react-native/no-unused-styles": "error",
      "react-native/split-platform-components": "error",
      "react-native/no-inline-styles": "off", // NativeWind + Platform-specific styles need this
      "react-native/no-color-literals": "off", // Platform-specific theming needs color literals
      "react-native/no-raw-text": "off", // Temporarily disabled to reduce lint noise; re-enable after components wrap text correctly
      "react-native/sort-styles": "off", // Not relevant with NativeWind classes
      
      // React 19 optimized rules
      "react/react-in-jsx-scope": "off", // Not needed with React 17+
      "react/prop-types": "off", // Using TypeScript for validation
      "react/display-name": "off", // Not needed for functional components
      "react/no-deprecated": "error",
      "react/jsx-no-target-blank": ["error", { allowReferrer: false }],
      "react/no-unescaped-entities": "off", // Disabled for React Native project
      "react/jsx-no-literals": "off", // Allow string literals in JSX (needed for React Native Text)
      "react/no-children-prop": "error", // Prevent children prop misuse that can cause text issues
      
      // i18next rules - basic setup for user-visible strings only
      "i18n/no-literal-string": ["warn", { 
        "markupOnly": true, // Only check JSX text content (user-visible strings)
        "ignoreAttribute": [
          "testID", "accessibilityLabel", "aria-label", "style", "className", 
          "source", "uri", "keyboardType", "textContentType", "name", "key", "id"
        ],
        "ignoreCallee": [
          "console", "require", "StyleSheet.create", "Dimensions.get", 
          "Platform.select", "console.log", "console.warn", "console.error"
        ],
        "ignoreProperty": [
          "style", "source", "uri", "keyboardType", "textContentType", 
          "placeholder", "name", "key", "id"
        ]
      }],
      
      // TypeScript rules optimized for React Native + Expo
      "@typescript-eslint/no-unused-vars": ["warn", { 
        argsIgnorePattern: "^_",
        varsIgnorePattern: "^_",
        caughtErrorsIgnorePattern: "^_"
      }],
      "@typescript-eslint/explicit-function-return-type": "off",
      "@typescript-eslint/explicit-module-boundary-types": "off",
      "@typescript-eslint/no-explicit-any": "warn",
      "@typescript-eslint/no-var-requires": "off", // Needed for Metro/Expo configs
      "@typescript-eslint/no-require-imports": "off", // Needed for polyfills and Metro
      "@typescript-eslint/ban-ts-comment": ["error", {
        "ts-expect-error": "allow-with-description",
        "ts-ignore": "allow-with-description",
        "ts-nocheck": "allow-with-description"
      }],
      "@typescript-eslint/no-empty-object-type": "warn", // Warn instead of error
      
      // Performance and development rules
      "prefer-const": "error",
      "no-console": "off", // Allow all console methods during development
      "no-useless-catch": "warn", // Warn instead of error
      // Prevent re-introducing deprecated KeyboardSpacer component
      "no-restricted-imports": ["error", {
        "paths": [
          { "name": "components/ui/KeyboardSpacer", "message": "KeyboardSpacer is deprecated; use FormKeyboardWrapper instead." },
          { "name": "../ui/KeyboardSpacer", "message": "KeyboardSpacer is deprecated; use FormKeyboardWrapper instead." },
          { "name": "@/components/ui/KeyboardSpacer", "message": "KeyboardSpacer is deprecated; use FormKeyboardWrapper instead." }
        ],
        "patterns": ["*KeyboardSpacer*"]
      }],
    },
    settings: {
      react: {
        version: "detect",
      },
      "react-native/style-sheet-object-names": [
        "StyleSheet",
        "styles",
        "style",
      ],
    },
  },
  
  
  // Custom Text component rules - conditional handling for ThemedText
  {
    files: [
      "**/components/ui/ThemedText.tsx", // The component itself
      "**/components/**/*Segmented*.{ts,tsx}", // Known components using ThemedText extensively
      "**/components/**/*Modal*.{ts,tsx}",
      "**/components/**/*PostControl*.{ts,tsx}",
      "**/screens/**/*.{ts,tsx}" // Screens commonly use ThemedText
    ],
    rules: {
      "react-native/no-raw-text": "off", // Allow raw text in components that extensively use ThemedText
    },
  },

  // Reanimated worklet specific rules
  {
    files: ["**/*worklet*.{ts,tsx}", "**/*animation*.{ts,tsx}", "**/lib/animations/**/*.{ts,tsx}"],
    rules: {
      "prefer-const": "off", // Worklets often need let for animated values
      "no-unused-expressions": "off", // Required for Reanimated worklets
      "@typescript-eslint/no-unused-expressions": "off",
      "@typescript-eslint/no-explicit-any": "off", // Worklet contexts can be complex
      "func-style": "off", // Allow function declarations in worklets
    },
  },

  // Configuration, script, and polyfill files
  {
    files: [
      "*.config.{js,mjs,ts}", 
      "scripts/**/*.{js,mjs,ts}",
      "**/polyfills/**/*.{js,ts}",
      "metro.transformer.js",
      "babel.config.js"
    ],
    languageOptions: {
      globals: {
        ...globals.node,
      },
    },
    rules: {
      "@typescript-eslint/no-require-imports": "off", // Config files need require()
      "@typescript-eslint/no-var-requires": "off",
      "no-console": "off", // Allow console in config files
      "i18next/no-literal-string": "off", // Allow hard-coded strings in config/scripts
    },
  },

  // Development, test, and debug files - more lenient rules
  {
    files: [
      "**/*debug*.{ts,tsx}",
      "**/*test*.{ts,tsx}",
      "**/*dev*.{ts,tsx}",
      "**/*tester*.{ts,tsx}",
      "**/*monitor*.{ts,tsx}",
      "**/*helper*.{ts,tsx}",
      "**/components/**/*Debug*.{ts,tsx}",
      "**/components/**/*Test*.{ts,tsx}",
      "**/components/**/*Tester*.{ts,tsx}",
      "**/components/**/*Monitor*.{ts,tsx}",
      "**/components/**/*Helper*.{ts,tsx}",
      "**/components/**/*Panel*.{ts,tsx}",
      "**/components/**/*Boundary*.{ts,tsx}",
      "**/components/**/*Reset*.{ts,tsx}",
      "**/components/**/*Memory*.{ts,tsx}",
      "**/components/**/*Error*.{ts,tsx}",
      "**/components/**/*Network*.{ts,tsx}",
      "**/components/**/*Sync*.{ts,tsx}",
      "**/components/**/*Undo*.{ts,tsx}",
      "**/components/**/*UUID*.{ts,tsx}",
      "**/components/**/*Optimized*.{ts,tsx}",
      "**/components/**/*Enhanced*.{ts,tsx}",
      "**/components/**/*Resilient*.{ts,tsx}",
      "**/components/**/*Toast*.{ts,tsx}",
      "**/components/**/*add-task*.{ts,tsx}",
      "**/components/**/*Form*.{ts,tsx}",
      "**/components/**/*Modal*.{ts,tsx}",
      "**/components/**/*Calculator*.{ts,tsx}",
      "**/components/**/*Comparison*.{ts,tsx}",
      "**/components/**/*History*.{ts,tsx}",
      "**/components/**/*Harvest*.{ts,tsx}",
      "**/components/**/*Example*.{ts,tsx}",
      "**/components/**/*Notification*.{ts,tsx}",
      "**/components/**/*Reminder*.{ts,tsx}",
      "**/components/**/*Scheduler*.{ts,tsx}",
      "**/components/**/*Actions*.{ts,tsx}",
      "**/components/**/*Hero*.{ts,tsx}",
      "**/components/**/*Gallery*.{ts,tsx}",
      "**/components/**/*Viewer*.{ts,tsx}",
      "**/components/**/*Detail*.{ts,tsx}",
      "**/components/**/*Profile*.{ts,tsx}",
      "**/components/**/*Task*.{ts,tsx}",
      "**/components/**/*Metrics*.{ts,tsx}",
      "**/components/**/*VPD*.{ts,tsx}",
      "**/components/**/*Care*.{ts,tsx}",
      "**/components/**/*Attention*.{ts,tsx}",
      "**/components/**/*Plant*.{ts,tsx}",
      "**/components/**/*Photo*.{ts,tsx}",
      "**/components/**/*Image*.{ts,tsx}",
      "**/components/**/*Icon*.{ts,tsx}",
      "**/components/**/*SVG*.{ts,tsx}",
      "**/components/**/*Symbol*.{ts,tsx}",
      "**/components/**/*Spinner*.{ts,tsx}",
      "**/components/**/*Input*.{ts,tsx}",
      "**/components/**/*Text*.{ts,tsx}",
      "**/components/**/*Segmented*.{ts,tsx}",
      "**/components/**/*Status*.{ts,tsx}",
      "**/components/**/*Picker*.{ts,tsx}",
      "**/components/**/*Selector*.{ts,tsx}",
      "**/components/**/*Control*.{ts,tsx}",
      "**/components/**/*Button*.{ts,tsx}",
      "**/components/**/*Container*.{ts,tsx}",
      "**/components/**/*Wrapper*.{ts,tsx}",
      "**/components/**/*List*.{ts,tsx}",
      "**/components/**/*Flash*.{ts,tsx}",
      "**/components/**/*Skeleton*.{ts,tsx}",
      "**/components/**/*Card*.{ts,tsx}",
      "**/components/**/*Avatar*.{ts,tsx}",
      "**/components/**/*Tag*.{ts,tsx}",
      "**/components/**/*Pill*.{ts,tsx}",
      "**/components/**/*Badge*.{ts,tsx}",
      "**/components/**/*Chip*.{ts,tsx}",
      "**/components/**/*Label*.{ts,tsx}",
      "**/components/**/*Field*.{ts,tsx}",
      "**/components/**/*Step*.{ts,tsx}",
      "**/components/**/*Stage*.{ts,tsx}",
      "**/components/**/*Phase*.{ts,tsx}",
      "**/components/**/*Progress*.{ts,tsx}",
      "**/components/**/*Loading*.{ts,tsx}",
      "**/components/**/*Empty*.{ts,tsx}",
      "**/components/**/*Placeholder*.{ts,tsx}",
      "**/components/**/*Fallback*.{ts,tsx}",
      "**/components/**/*Warning*.{ts,tsx}",
      "**/components/**/*Success*.{ts,tsx}",
      "**/components/**/*Info*.{ts,tsx}",
      "**/components/**/*Alert*.{ts,tsx}",
      "**/components/**/*Banner*.{ts,tsx}",
      "**/components/**/*Tooltip*.{ts,tsx}",
      "**/components/**/*Dropdown*.{ts,tsx}",
      "**/components/**/*Menu*.{ts,tsx}",
      "**/components/**/*Popover*.{ts,tsx}",
      "**/components/**/*Sheet*.{ts,tsx}",
      "**/components/**/*Overlay*.{ts,tsx}",
      "**/components/**/*Backdrop*.{ts,tsx}",
      "**/components/**/*Mask*.{ts,tsx}",
      "**/components/**/*Blur*.{ts,tsx}",
      "**/components/**/*Shadow*.{ts,tsx}",
      "**/components/**/*Border*.{ts,tsx}",
      "**/components/**/*Divider*.{ts,tsx}",
      "**/components/**/*Separator*.{ts,tsx}",
      "**/components/**/*Spacer*.{ts,tsx}",
      "**/components/**/*Padding*.{ts,tsx}",
      "**/components/**/*Margin*.{ts,tsx}",
      "**/components/**/*Safe*.{ts,tsx}",
      "**/components/**/*Scroll*.{ts,tsx}",
      "**/components/**/*Refresh*.{ts,tsx}",
      "**/components/**/*Pull*.{ts,tsx}",
      "**/components/**/*Swipe*.{ts,tsx}",
      "**/components/**/*Gesture*.{ts,tsx}",
      "**/components/**/*Touch*.{ts,tsx}",
      "**/components/**/*Tap*.{ts,tsx}",
      "**/components/**/*Press*.{ts,tsx}",
      "**/components/**/*Hold*.{ts,tsx}",
      "**/components/**/*Drag*.{ts,tsx}",
      "**/components/**/*Drop*.{ts,tsx}",
      "**/components/**/*Resize*.{ts,tsx}",
      "**/components/**/*Rotate*.{ts,tsx}",
      "**/components/**/*Scale*.{ts,tsx}",
      "**/components/**/*Transform*.{ts,tsx}",
      "**/components/**/*Transition*.{ts,tsx}",
      "**/components/**/*Animation*.{ts,tsx}",
      "**/components/**/*Motion*.{ts,tsx}",
      "**/components/**/*Spring*.{ts,tsx}",
      "**/components/**/*Bounce*.{ts,tsx}",
      "**/components/**/*Fade*.{ts,tsx}",
      "**/components/**/*Slide*.{ts,tsx}",
      "**/components/**/*Zoom*.{ts,tsx}",
      "**/components/**/*Flip*.{ts,tsx}",
      "**/components/**/*Spin*.{ts,tsx}",
      "**/components/**/*Pulse*.{ts,tsx}",
      "**/components/**/*Shake*.{ts,tsx}",
      "**/components/**/*Wobble*.{ts,tsx}",
      "**/components/**/*Elastic*.{ts,tsx}",
      "**/components/**/*Damping*.{ts,tsx}",
      "**/components/**/*Inertia*.{ts,tsx}",
      "**/components/**/*Momentum*.{ts,tsx}",
      "**/components/**/*Velocity*.{ts,tsx}",
      "**/components/**/*Acceleration*.{ts,tsx}",
      "**/components/**/*Friction*.{ts,tsx}",
      "**/components/**/*Tension*.{ts,tsx}",
      "**/components/**/*Mass*.{ts,tsx}",
      "**/components/**/*Gravity*.{ts,tsx}",
      "**/components/**/*Force*.{ts,tsx}",
      "**/components/**/*Physics*.{ts,tsx}",
      "**/components/**/*Dynamics*.{ts,tsx}",
      "**/components/**/*Kinetics*.{ts,tsx}",
      "**/components/**/*Easing*.{ts,tsx}",
      "**/components/**/*Curve*.{ts,tsx}",
      "**/components/**/*Bezier*.{ts,tsx}",
      "**/components/**/*Linear*.{ts,tsx}",
      "**/components/**/*Quadratic*.{ts,tsx}",
      "**/components/**/*Cubic*.{ts,tsx}",
      "**/components/**/*Exponential*.{ts,tsx}",
      "**/components/**/*Logarithmic*.{ts,tsx}",
      "**/components/**/*Sinusoidal*.{ts,tsx}",
      "**/components/**/*Circular*.{ts,tsx}",
      "**/components/**/*Elastic*.{ts,tsx}",
      "**/components/**/*Back*.{ts,tsx}",
      "**/components/**/*Bounce*.{ts,tsx}",
      "**/components/**/*Anticipate*.{ts,tsx}",
      "**/components/**/*Overshoot*.{ts,tsx}"
    ],
    rules: {
      "no-console": "off", // Allow all console methods in debug files
      "@typescript-eslint/no-unused-vars": "off",
<<<<<<< HEAD
      "@typescript-eslint/no-explicit-any": "warn", // Warn instead of error for complex components
      "i18next/no-literal-string": "warn", // Warn instead of error for non-user-facing components
      "i18n/no-literal-string": "warn", // Warn instead of error for non-user-facing components
=======
      "@typescript-eslint/no-explicit-any": "off",
      "i18next/no-literal-string": "off", // Allow hard-coded strings in test/debug/dev files
>>>>>>> 553d52ec
    },
  },

  // Production-ready stricter rules for core lib files
  {
    files: ["**/lib/services/**/*.{ts,tsx}", "**/lib/utils/**/*.{ts,tsx}"],
    rules: {
      "no-console": ["warn", { allow: ["warn", "error"] }], // Only warn/error in production services
      "@typescript-eslint/no-explicit-any": "error", // Stricter in core services
    },
  },
  
  
  // Ignore patterns
  {
    ignores: [
      "node_modules/**",
      ".expo/**",
      "dist/**",
      "build/**",
      "coverage/**",
      "**/*.d.ts",
      "ios/**",
      "android/**",
      "web-build/**",
    ],
  },
];<|MERGE_RESOLUTION|>--- conflicted
+++ resolved
@@ -3,11 +3,7 @@
 import tseslint from "typescript-eslint";
 import pluginReact from "eslint-plugin-react";
 import pluginReactNative from "eslint-plugin-react-native";
-<<<<<<< HEAD
 import i18n from "eslint-plugin-i18next";
-=======
-import i18nextPlugin from "eslint-plugin-i18next";
->>>>>>> 553d52ec
 
 export default [
   // Base JavaScript configuration
@@ -55,11 +51,7 @@
     },
     plugins: {
       "react-native": pluginReactNative,
-<<<<<<< HEAD
       i18n,
-=======
-      "i18next": i18nextPlugin,
->>>>>>> 553d52ec
     },
     rules: {
       // i18n: Block hard-coded strings except in test, debug, and script files
@@ -365,14 +357,9 @@
     rules: {
       "no-console": "off", // Allow all console methods in debug files
       "@typescript-eslint/no-unused-vars": "off",
-<<<<<<< HEAD
       "@typescript-eslint/no-explicit-any": "warn", // Warn instead of error for complex components
       "i18next/no-literal-string": "warn", // Warn instead of error for non-user-facing components
       "i18n/no-literal-string": "warn", // Warn instead of error for non-user-facing components
-=======
-      "@typescript-eslint/no-explicit-any": "off",
-      "i18next/no-literal-string": "off", // Allow hard-coded strings in test/debug/dev files
->>>>>>> 553d52ec
     },
   },
 
