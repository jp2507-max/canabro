--- conflicted
+++ resolved
@@ -647,7 +647,6 @@
     }
   },
   "debug": {
-<<<<<<< HEAD
     "resetDatabase": "Reset Database",
     "forceGarbageCollection": "Force Garbage Collection",
     "clear": "Clear",
@@ -1077,118 +1076,5 @@
       "monthly": "Monthly"
     },
     "calendarWarning": "Reminder created successfully, but failed to add to calendar. You can add it manually if needed."
-=======
-    "title": "Debug Panel",
-    "subtitle": "Debug Panel for investigating app crashes",
-    "sections": {
-      "resourceMonitoring": "📊 Resource Monitoring",
-      "memoryUsage": "🧠 Memory Usage",
-      "crashReports": "💥 Crash Reports",
-      "potentialIssues": "⚠️ Potential Issues"
-    },
-    "resources": {
-      "intervals": "Intervals",
-      "timeouts": "Timeouts",
-      "subscriptions": "Subscriptions",
-      "listeners": "Listeners",
-      "animations": "Animations",
-      "totalResources": "Total Resources"
-    },
-    "memory": {
-      "warnings": "Memory Warnings",
-      "forceGC": "Force Garbage Collection"
-    },
-    "crashes": {
-      "clearReports": "Clear Reports",
-      "noCrashes": "No crash reports (good!)",
-      "recentCrashes": "Recent Crashes"
-    },
-    "actions": {
-      "emergencyCleanup": "Emergency Cleanup (Orphaned Posts)",
-      "forceCommunitySync": "Force Sync Community Data",
-      "cleaningUp": "Cleaning up orphaned records...",
-      "forceSyncing": "Force syncing community data..."
-    },
-    "warnings": {
-      "highIntervals": "• High interval count - possible memory leak",
-      "manySubscriptions": "• Many active subscriptions - check cleanup",
-      "memoryWarnings": "• Memory warnings detected - optimize usage",
-      "multipleCrashes": "• Multiple crashes - investigate error patterns",
-      "highResources": "• High resource count - review cleanup logic",
-      "noIssues": "✅ No obvious issues detected"
-    },
-    "alerts": {
-      "error": "Error",
-      "noUserSession": "No user session found",
-      "success": "Success",
-      "warning": "Warning",
-      "details": "Details",
-      "ok": "OK",
-      "communityDataSync": "Community Data Sync",
-      "cleanupDetails": "Cleanup Details",
-      "showErrors": "Show Errors",
-      "cleanupErrors": "Cleanup Errors",
-      "cleanupFailed": "Cleanup failed: {{error}}",
-      "cleanedRecords": "Cleaned up {{count}} orphaned local records.{{errors}}",
-      "withErrors": " Errors: {{count}}"
-    },
-    "status": {
-      "gcNotAvailable": "⚠️ Garbage collection not available",
-      "forcedGC": "🗑️ Forced garbage collection",
-      "errorForcingGC": "Error forcing GC: {{error}}"
-    }
-  },
-  "ui": {
-  },
-  "plantImageSection": {
-    "error": "Error",
-    "failedToProcessImage": "Failed to process image. Please try again.",
-    "galleryError": "Gallery Error",
-    "failedToAccessGallery": "Failed to access gallery. Please try again.",
-    "failedToTakePicture": "Failed to take picture. Please try again.",
-    "processing": "Processing image...",
-    "plantImagePreview": "Plant image preview",
-    "pickImageFromGallery": "Pick image from gallery",
-    "pickImage": "Pick Image",
-    "takeNewPicture": "Take new picture",
-  "takePicture": "Take Picture",
-    "undoToast": {
-      "undo": "Undo"
-    },
-    "floatingActionButton": {
-      "add": "Add"
-    },
-    "errorBoundary": {
-      "title": "Something went wrong",
-      "subtitle": "An unexpected error occurred in the application",
-      "description": "We apologize for the inconvenience. The error has been logged and our team will investigate.",
-      "showDetails": "Show Details",
-      "hideDetails": "Hide Details",
-      "retry": "Try Again",
-      "errorDetails": "Error Details",
-      "componentStack": "Component Stack",
-      "navigationIssue": "Navigation Issue",
-      "navigationUnavailable": "Navigation context temporarily unavailable.",
-      "autoRetryFailed": "Auto-retry failed. Please try refreshing.",
-      "retryNavigation": "Retry navigation",
-      "attemptingReconnect": "Attempting to reconnect... ({{current}}/{{max}})"
-    },
-    "syncStatus": {
-      "syncing": "Syncing...",
-      "syncStatus": "Sync Status",
-      "synchronizing": "Synchronizing with server...",
-      "errorPrefix": "Error: ",
-      "unknownError": "Unknown error during sync",
-      "successRate": "Success rate:",
-      "avgDuration": "Avg duration:",
-      "slowestOp": "Slowest op:",
-      "tapToSync": "Tap to sync now",
-      "neverSynced": "Never synced",
-      "justNow": "Just now",
-      "minutesAgo": "{{count}}m ago",
-      "hoursAgo": "{{count}}h ago",
-      "daysAgo": "{{count}}d ago"
-    }
->>>>>>> 553d52ec
   }
 }
