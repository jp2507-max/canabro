import * as Haptics from '@/lib/utils/haptics';
import { Image as ExpoImage } from 'expo-image';
import React from 'react';
import { useTranslation } from 'react-i18next';
import { View } from 'react-native';
import { Gesture, GestureDetector } from 'react-native-gesture-handler';
import Animated, {
  useSharedValue,
  useAnimatedStyle,
  withSpring,
  runOnJS,
  SharedTransition,
} from 'react-native-reanimated';

import { OptimizedIcon } from '../ui/OptimizedIcon';
import ThemedText from '../ui/ThemedText';
import { NotificationBadge, AttentionIndicator } from '../ui/NotificationBadge';
import { useSinglePlantAttention } from '@/lib/hooks/usePlantAttention';
import { useTranslation } from 'react-i18next';

const placeholderImageSource = require('../../assets/placeholder.png');

export interface Plant {
  id: string;
  name: string;
  strainName: string;
  imageUrl: string;
  healthPercentage: number;
  nextWateringDays: number;
  nextNutrientDays: number;
}

interface PlantCardProps {
  plant: Plant;
  onPress?: (plantId: string) => void;
}

const StyledReanimatedImage = Animated.createAnimatedComponent(ExpoImage);

// Custom transition for smoother navigation effect
const customCardImageTransition = SharedTransition.custom((values) => {
  'worklet';
  return {
    height: withSpring(values.targetHeight),
    width: withSpring(values.targetWidth),
    originX: withSpring(values.targetOriginX),
    originY: withSpring(values.targetOriginY),
  };
});

export function PlantCard({ plant, onPress }: PlantCardProps) {
<<<<<<< HEAD
  const { t } = useTranslation();
=======
  const { t } = useTranslation(['plantCard']);
>>>>>>> 553d52ec
  const scale = useSharedValue(1);
  const rotation = useSharedValue(0);
  const shadowOpacity = useSharedValue(0.15);
  
  // Get attention status for this plant
  const { attentionStatus } = useSinglePlantAttention(plant.id);

  // Generate deterministic rotation based on plant ID
  const getRotationForPlant = (plantId: string): number => {
    // Simple hash function to generate deterministic "random" value
    let hash = 0;
    for (let i = 0; i < plantId.length; i++) {
      const char = plantId.charCodeAt(i);
      hash = (hash << 5) - hash + char;
      hash = hash & hash; // Convert to 32-bit integer
    }
    // Use hash to determine rotation direction and return consistent value
    return hash % 2 === 0 ? 1.5 : -1.5;
  };

  const tapRotation = plant?.id ? getRotationForPlant(plant.id) : 0;

  const triggerHaptic = () => {
    Haptics.impactAsync(Haptics.ImpactFeedbackStyle.Medium);
  };

  const tapGesture = Gesture.Tap()
    .onBegin(() => {
      scale.value = withSpring(0.96, { damping: 15, stiffness: 400 });
      rotation.value = withSpring(tapRotation, { damping: 15, stiffness: 400 });
    })
    .onEnd(() => {
      scale.value = withSpring(1, { damping: 15, stiffness: 400 });
      rotation.value = withSpring(0, { damping: 15, stiffness: 400 });
      if (onPress && plant?.id) {
        runOnJS(onPress)(plant.id);
      }
    })
    .onFinalize(() => {
      scale.value = withSpring(1, { damping: 15, stiffness: 400 });
      rotation.value = withSpring(0, { damping: 15, stiffness: 400 });
    });

  const longPressGesture = Gesture.LongPress()
    .minDuration(350)
    .onBegin(() => {
      runOnJS(triggerHaptic)();
      scale.value = withSpring(1.05, { damping: 10, stiffness: 300 });
      shadowOpacity.value = withSpring(0.4, { damping: 10, stiffness: 300 });
    })
    .onEnd(() => {
      scale.value = withSpring(1, { damping: 15, stiffness: 400 });
      shadowOpacity.value = withSpring(0.15, { damping: 15, stiffness: 400 });
    })
    .onFinalize(() => {
      scale.value = withSpring(1, { damping: 15, stiffness: 400 });
      shadowOpacity.value = withSpring(0.15, { damping: 15, stiffness: 400 });
    });

  const composedGesture = Gesture.Exclusive(longPressGesture, tapGesture);

  const animatedStyle = useAnimatedStyle(() => {
    'worklet';
    return {
      transform: [{ scale: scale.value }, { rotateZ: `${rotation.value}deg` }],
      shadowOpacity: shadowOpacity.value,
    };
  });

  // Get priority border color for attention highlighting
  const getPriorityBorderColor = (priority: string, needsAttention: boolean) => {
    if (!needsAttention) return '';
    
    switch (priority) {
      case 'urgent':
        return 'border-l-4 border-l-status-danger';
      case 'high':
        return 'border-l-4 border-l-status-warning';
      case 'medium':
        return 'border-l-4 border-l-primary-500';
      default:
        return '';
    }
  };

  // Get priority background glow for attention highlighting
  const getPriorityGlow = (priority: string, needsAttention: boolean) => {
    if (!needsAttention) return '';
    
    switch (priority) {
      case 'urgent':
        return 'shadow-status-danger/30';
      case 'high':
        return 'shadow-status-warning/30';
      case 'medium':
        return 'shadow-primary-500/30';
      default:
        return '';
    }
  };

  if (!plant || typeof plant !== 'object') {
    console.warn('[PlantCard] Received invalid plant data:', plant);
    return null;
  }

  // Determine the image source more robustly
  const imageSourceToUse =
    typeof plant.imageUrl === 'string' && plant.imageUrl.trim() !== ''
      ? { uri: plant.imageUrl }
      : placeholderImageSource;

  return (
    <GestureDetector gesture={composedGesture}>
      <Animated.View
        className={`
          mx-4 mb-6 overflow-hidden rounded-3xl bg-white shadow-lg shadow-primary-500/20 dark:bg-zinc-900 dark:shadow-black/40
          ${getPriorityBorderColor(attentionStatus.priorityLevel, attentionStatus.needsAttention)}
          ${getPriorityGlow(attentionStatus.priorityLevel, attentionStatus.needsAttention)}
        `}
        style={[
          animatedStyle,
          {
            // ✅ Enhanced shadow system with NativeWind v4 compatible styling
            shadowColor: attentionStatus.needsAttention && attentionStatus.priorityLevel === 'urgent' 
              ? '#dc2626' // red-600 for urgent
              : attentionStatus.needsAttention && attentionStatus.priorityLevel === 'high'
              ? '#f59e0b' // amber-500 for high
              : '#16a34a', // primary-600 for normal
            shadowOffset: { width: 0, height: 8 },
            shadowRadius: 16,
            elevation: 8,
          },
        ]}>
        {/* Enhanced Image Container */}
        <View className="relative h-52 w-full overflow-hidden">
          <StyledReanimatedImage
            source={imageSourceToUse}
            style={{
              width: '100%',
              height: '100%',
              borderTopLeftRadius: 24,
              borderTopRightRadius: 24,
            }}
            contentFit="cover"
            accessibilityIgnoresInvertColors
            placeholder={placeholderImageSource}
            transition={300}
            sharedTransitionTag={`plantImage-${plant.id}`}
            sharedTransitionStyle={customCardImageTransition}
          />
          
          {/* Attention indicators overlay */}
          {attentionStatus.needsAttention && (
            <View className="absolute right-3 top-3 flex-row space-x-2">
              {/* Notification badge for reminder count */}
              {attentionStatus.reminderCount > 0 && (
                <NotificationBadge
                  count={attentionStatus.overdueCount + attentionStatus.dueTodayCount}
                  priority={attentionStatus.priorityLevel}
                  size="medium"
                  animate={true}
                />
              )}
              
              {/* Attention indicator */}
              <AttentionIndicator
                priority={attentionStatus.priorityLevel}
                size="medium"
                animate={true}
              />
            </View>
          )}
        </View>

        {/* Enhanced Content Section */}
        <View className="px-6 py-5">
          {/* Enhanced Header Section */}
          <View className="mb-4 flex-row items-start justify-between">
            <View className="mr-3 flex-1">
              <View className="flex-row items-center">
                <ThemedText
                  className="mb-1 text-2xl font-extrabold text-neutral-900 dark:text-white"
                  style={{ letterSpacing: 0.2 }}
                  numberOfLines={1}
                  ellipsizeMode="tail">
                  {plant.name}
                </ThemedText>
                {/* Small attention indicator next to name for urgent items */}
                {attentionStatus.needsAttention && attentionStatus.priorityLevel === 'urgent' && (
                  <View className="ml-2">
                    <AttentionIndicator
                      priority="urgent"
                      size="small"
                      animate={true}
                    />
                  </View>
                )}
              </View>
              <ThemedText
                className="text-base font-medium text-neutral-600 dark:text-neutral-400"
                numberOfLines={1}
                ellipsizeMode="tail">
                {plant.strainName}
              </ThemedText>
              
              {/* Attention reasons summary */}
              {attentionStatus.needsAttention && attentionStatus.reasons.length > 0 && (
                <ThemedText
                  className={`mt-1 text-sm font-medium ${
                    attentionStatus.priorityLevel === 'urgent'
                      ? 'text-status-danger'
                      : attentionStatus.priorityLevel === 'high'
                      ? 'text-status-warning'
                      : 'text-primary-500'
                  }`}
                  numberOfLines={1}
                  ellipsizeMode="tail">
                  {attentionStatus.overdueCount > 0 
                    ? t('plantAttention.overdueTask', { count: attentionStatus.overdueCount })
                    : attentionStatus.dueTodayCount > 0
                    ? t('plantAttention.dueToday', { count: attentionStatus.dueTodayCount })
                    : t('plantAttention.needsAttention')
                  }
                </ThemedText>
              )}
            </View>
            <View className="pt-1">
              <OptimizedIcon
                name="chevron-forward-outline"
                size={24}
                className="text-zinc-500 dark:text-zinc-400"
              />
            </View>
          </View>

          {/* Enhanced Stats Section */}
          <View className="flex-row items-center justify-between gap-2">
<<<<<<< HEAD
            <View className={`
              flex-1 flex-row items-center justify-center rounded-xl px-3.5 py-2.5
              ${plant.healthPercentage < 50 
                ? 'bg-status-danger/10 dark:bg-status-danger/20' 
                : 'bg-component-100 dark:bg-component-200'
              }
            `}>
              <OptimizedIcon 
                name="heart-outline" 
                size={18} 
                className={plant.healthPercentage < 50 ? "text-status-danger" : "text-primary-500"} 
              />
              <ThemedText className={`
                ml-2 text-sm font-semibold
                ${plant.healthPercentage < 50 
                  ? 'text-status-danger' 
                  : 'text-component-700 dark:text-component-800'
                }
              `}>
                {plant.healthPercentage}%
              </ThemedText>
            </View>

            <View className={`
              flex-1 flex-row items-center justify-center rounded-xl px-3.5 py-2.5
              ${plant.nextWateringDays <= 0 
                ? 'bg-status-warning/10 dark:bg-status-warning/20' 
                : 'bg-component-100 dark:bg-component-200'
              }
            `}>
              <OptimizedIcon 
                name="water-outline" 
                size={18} 
                className={plant.nextWateringDays <= 0 ? "text-status-warning" : "text-primary-500"} 
              />
              <ThemedText className={`
                ml-2 text-sm font-semibold
                ${plant.nextWateringDays <= 0 
                  ? 'text-status-warning' 
                  : 'text-component-700 dark:text-component-800'
                }
              `}>
                {t('plantCard.nextWateringDays', { count: plant.nextWateringDays })}
              </ThemedText>
            </View>

            <View className={`
              flex-1 flex-row items-center justify-center rounded-xl px-3.5 py-2.5
              ${plant.nextNutrientDays <= 0 
                ? 'bg-status-warning/10 dark:bg-status-warning/20' 
                : 'bg-component-100 dark:bg-component-200'
              }
            `}>
              <OptimizedIcon 
                name="leaf-outline" 
                size={18} 
                className={plant.nextNutrientDays <= 0 ? "text-status-warning" : "text-primary-500"} 
              />
              <ThemedText className={`
                ml-2 text-sm font-semibold
                ${plant.nextNutrientDays <= 0 
                  ? 'text-status-warning' 
                  : 'text-component-700 dark:text-component-800'
                }
              `}>
                {t('plantCard.nextNutrientDays', { count: plant.nextNutrientDays })}
=======
            <View className="flex-1 flex-row items-center justify-center rounded-xl bg-component-100 px-3.5 py-2.5 dark:bg-component-200">
              <OptimizedIcon name="heart-outline" size={18} className="text-primary-500" />
              <ThemedText className="ml-2 text-sm font-semibold text-component-700 dark:text-component-800">
                {t('health', { value: plant.healthPercentage })}
              </ThemedText>
            </View>

            <View className="flex-1 flex-row items-center justify-center rounded-xl bg-component-100 px-3.5 py-2.5 dark:bg-component-200">
              <OptimizedIcon name="water-outline" size={18} className="text-primary-500" />
              <ThemedText className="ml-2 text-sm font-semibold text-component-700 dark:text-component-800">
                {t('watering', { count: plant.nextWateringDays })}
              </ThemedText>
            </View>

            <View className="flex-1 flex-row items-center justify-center rounded-xl bg-component-100 px-3.5 py-2.5 dark:bg-component-200">
              <OptimizedIcon name="leaf-outline" size={18} className="text-primary-500" />
              <ThemedText className="ml-2 text-sm font-semibold text-component-700 dark:text-component-800">
                {t('nutrients', { count: plant.nextNutrientDays })}
>>>>>>> 553d52ec
              </ThemedText>
            </View>
          </View>
        </View>
      </Animated.View>
    </GestureDetector>
  );
}<|MERGE_RESOLUTION|>--- conflicted
+++ resolved
@@ -49,11 +49,7 @@
 });
 
 export function PlantCard({ plant, onPress }: PlantCardProps) {
-<<<<<<< HEAD
   const { t } = useTranslation();
-=======
-  const { t } = useTranslation(['plantCard']);
->>>>>>> 553d52ec
   const scale = useSharedValue(1);
   const rotation = useSharedValue(0);
   const shadowOpacity = useSharedValue(0.15);
@@ -292,7 +288,6 @@
 
           {/* Enhanced Stats Section */}
           <View className="flex-row items-center justify-between gap-2">
-<<<<<<< HEAD
             <View className={`
               flex-1 flex-row items-center justify-center rounded-xl px-3.5 py-2.5
               ${plant.healthPercentage < 50 
@@ -359,26 +354,6 @@
                 }
               `}>
                 {t('plantCard.nextNutrientDays', { count: plant.nextNutrientDays })}
-=======
-            <View className="flex-1 flex-row items-center justify-center rounded-xl bg-component-100 px-3.5 py-2.5 dark:bg-component-200">
-              <OptimizedIcon name="heart-outline" size={18} className="text-primary-500" />
-              <ThemedText className="ml-2 text-sm font-semibold text-component-700 dark:text-component-800">
-                {t('health', { value: plant.healthPercentage })}
-              </ThemedText>
-            </View>
-
-            <View className="flex-1 flex-row items-center justify-center rounded-xl bg-component-100 px-3.5 py-2.5 dark:bg-component-200">
-              <OptimizedIcon name="water-outline" size={18} className="text-primary-500" />
-              <ThemedText className="ml-2 text-sm font-semibold text-component-700 dark:text-component-800">
-                {t('watering', { count: plant.nextWateringDays })}
-              </ThemedText>
-            </View>
-
-            <View className="flex-1 flex-row items-center justify-center rounded-xl bg-component-100 px-3.5 py-2.5 dark:bg-component-200">
-              <OptimizedIcon name="leaf-outline" size={18} className="text-primary-500" />
-              <ThemedText className="ml-2 text-sm font-semibold text-component-700 dark:text-component-800">
-                {t('nutrients', { count: plant.nextNutrientDays })}
->>>>>>> 553d52ec
               </ThemedText>
             </View>
           </View>
