--- conflicted
+++ resolved
@@ -71,14 +71,10 @@
     onRefresh,
   }: PlantListComponentProps) => {
     const router = useSafeRouter();
-<<<<<<< HEAD
     
     // Get attention status for all plants
     const plantIds = useMemo(() => plants.map(plant => plant.id), [plants]);
     const { attentionMap } = usePlantAttention(plantIds);
-=======
-    const { t } = useTranslation();
->>>>>>> 553d52ec
 
     useEffect(() => {
       if (onCountChange) {
