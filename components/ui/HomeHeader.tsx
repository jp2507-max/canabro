import React, { memo, useMemo } from 'react';
import { View } from 'react-native';
import Animated, { FadeInDown, FadeInLeft } from 'react-native-reanimated';
import { router } from 'expo-router';
import { useTranslation } from 'react-i18next';

import { useAuth } from '../../lib/contexts/AuthProvider';
import { OptimizedIcon } from './OptimizedIcon';
import SyncStatus from './SyncStatus';
import { useTranslation } from 'react-i18next';
import ThemedText from './ThemedText';
import ThemedView from './ThemedView';
import UserAvatar from '../community/UserAvatar';
import * as Haptics from '@/lib/utils/haptics';

interface HomeHeaderProps {
  plantCount: number;
}

export const HomeHeader = memo(({ plantCount }: HomeHeaderProps) => {
  const { user, getProfile } = useAuth();
<<<<<<< HEAD
  const { t } = useTranslation('homeHeader');
  const [userProfile, setUserProfile] = React.useState<{
    avatar_url?: string;
    username?: string;
    full_name?: string;
  } | null>(null);
=======
  const { t } = useTranslation('home');
  const [userProfile, setUserProfile] = React.useState<any>(null);
>>>>>>> 553d52ec

  // Fetch user profile for avatar
  React.useEffect(() => {
    const fetchProfile = async () => {
      if (user?.id) {
        try {
          const profile = await getProfile(user.id);
          setUserProfile(profile);
        } catch (error) {
          console.error('Error fetching user profile:', error);
        }
      }
    };

    fetchProfile();
  }, [user?.id, getProfile]);

  const handleProfilePress = () => {
    Haptics.impactAsync(Haptics.ImpactFeedbackStyle.Light);
    router.push('/(app)/profile');
  };

  // Memoize greeting and plant count message for performance
  const greetingConfig = useMemo(() => {
    const hour = new Date().getHours();
    if (hour < 12) {
      return {
        icon: 'sunny-outline' as const,
        greeting: t('home.greetings.morning'),
        colorClass: 'text-amber-500',
      };
    } else if (hour < 18) {
      return {
        icon: 'sunny-outline' as const,
        greeting: t('home.greetings.afternoon'),
        colorClass: 'text-orange-500',
      };
    } else {
      return {
        icon: 'moon-outline' as const,
        greeting: t('home.greetings.evening'),
        colorClass: 'text-violet-500',
      };
    }
  }, [t]);

  const plantCountMessage = useMemo(() => {
    if (plantCount === 0) {
      return t('home.plantCountMessages.zero');
    } else if (plantCount === 1) {
      return t('home.plantCountMessages.one');
    } else {
      return t('home.plantCountMessages.many', { count: plantCount });
    }
  }, [plantCount, t]);

  return (
    <ThemedView className="mx-4 mb-4 mt-6 rounded-2xl border border-component-300 bg-component-50 p-6 shadow-lg dark:border-component-400 dark:bg-component-100">
      <Animated.View
        entering={FadeInDown.delay(100).duration(600)}
        className="flex-row items-center justify-between">
        {/* Left side - Greeting and plant count */}
        <Animated.View entering={FadeInLeft.delay(200).duration(500)} className="flex-1">
          {/* Greeting with time-based icon */}
          <View className="mb-2 flex-row items-center">
            <OptimizedIcon
              name={greetingConfig.icon}
              size={24}
              className={greetingConfig.colorClass}
            />
            <ThemedText className="ml-2 text-lg font-semibold text-neutral-700 dark:text-neutral-200">
              {greetingConfig.greeting}
            </ThemedText>
          </View>

          {/* Main title */}
          <ThemedText className="mb-1 text-3xl font-bold text-neutral-900 dark:text-white">
<<<<<<< HEAD
            {t('myGarden')}
=======
            {t('home.title')}
>>>>>>> 553d52ec
          </ThemedText>

          {/* Plant count with personalized message */}
          <View className="flex-row items-center">
            <OptimizedIcon
              name="leaf-outline"
              size={18}
              className="text-emerald-600 dark:text-emerald-500"
            />
            <ThemedText className="ml-1.5 text-base font-medium text-emerald-600 dark:text-emerald-400">
              {plantCountMessage}
            </ThemedText>
          </View>
        </Animated.View>

        {/* Right side - Profile avatar and sync status */}
        <Animated.View entering={FadeInDown.delay(400).duration(500)} className="ml-4 items-end space-y-3">
          {/* Profile Avatar Button */}
          <UserAvatar
            uri={userProfile?.avatar_url || ''}
            size={44}
            onPress={handleProfilePress}
            accessibilityLabel="Open profile screen"
          />
          
          <SyncStatus compact />
        </Animated.View>
      </Animated.View>

      {/* Optional: Quick stats row if plants exist */}
      {plantCount > 0 ? (
        <Animated.View
          entering={FadeInDown.delay(600).duration(500)}
          className="mt-4 border-t border-neutral-200 pt-4 dark:border-neutral-700">
          <View className="flex-row justify-around">
            <View className="items-center">
              <OptimizedIcon
                name="flower-outline"
                size={20}
                className="text-violet-500 dark:text-violet-400"
              />
              <ThemedText className="mt-1 text-xs font-medium text-neutral-600 dark:text-neutral-400">
<<<<<<< HEAD
                {t('active')}
=======
                {t('home.stats.active')}
>>>>>>> 553d52ec
              </ThemedText>
              <ThemedText className="text-sm font-bold text-neutral-900 dark:text-white">
                {plantCount}
              </ThemedText>
            </View>

            <View className="items-center">
              <OptimizedIcon
                name="water-outline"
                size={20}
                className="text-blue-500 dark:text-blue-400"
              />
              <ThemedText className="mt-1 text-xs font-medium text-neutral-600 dark:text-neutral-400">
<<<<<<< HEAD
                {t('thisWeek')}
=======
                {t('home.stats.thisWeek')}
>>>>>>> 553d52ec
              </ThemedText>
              <ThemedText className="text-sm font-bold text-neutral-900 dark:text-white">
                {Math.ceil(plantCount * 2.5)}
              </ThemedText>
            </View>

            <View className="items-center">
              <OptimizedIcon
                name="nutrition-outline"
                size={20}
                className="text-emerald-500 dark:text-emerald-400"
              />
              <ThemedText className="mt-1 text-xs font-medium text-neutral-600 dark:text-neutral-400">
<<<<<<< HEAD
                {t('fed')}
=======
                {t('home.stats.fed')}
>>>>>>> 553d52ec
              </ThemedText>
              <ThemedText className="text-sm font-bold text-neutral-900 dark:text-white">
                {Math.ceil(plantCount * 0.8)}
              </ThemedText>
            </View>
          </View>
        </Animated.View>
      ) : null}
    </ThemedView>
  );
});

export default HomeHeader;<|MERGE_RESOLUTION|>--- conflicted
+++ resolved
@@ -19,17 +19,12 @@
 
 export const HomeHeader = memo(({ plantCount }: HomeHeaderProps) => {
   const { user, getProfile } = useAuth();
-<<<<<<< HEAD
   const { t } = useTranslation('homeHeader');
   const [userProfile, setUserProfile] = React.useState<{
     avatar_url?: string;
     username?: string;
     full_name?: string;
   } | null>(null);
-=======
-  const { t } = useTranslation('home');
-  const [userProfile, setUserProfile] = React.useState<any>(null);
->>>>>>> 553d52ec
 
   // Fetch user profile for avatar
   React.useEffect(() => {
@@ -107,11 +102,7 @@
 
           {/* Main title */}
           <ThemedText className="mb-1 text-3xl font-bold text-neutral-900 dark:text-white">
-<<<<<<< HEAD
             {t('myGarden')}
-=======
-            {t('home.title')}
->>>>>>> 553d52ec
           </ThemedText>
 
           {/* Plant count with personalized message */}
@@ -154,11 +145,7 @@
                 className="text-violet-500 dark:text-violet-400"
               />
               <ThemedText className="mt-1 text-xs font-medium text-neutral-600 dark:text-neutral-400">
-<<<<<<< HEAD
                 {t('active')}
-=======
-                {t('home.stats.active')}
->>>>>>> 553d52ec
               </ThemedText>
               <ThemedText className="text-sm font-bold text-neutral-900 dark:text-white">
                 {plantCount}
@@ -172,11 +159,7 @@
                 className="text-blue-500 dark:text-blue-400"
               />
               <ThemedText className="mt-1 text-xs font-medium text-neutral-600 dark:text-neutral-400">
-<<<<<<< HEAD
                 {t('thisWeek')}
-=======
-                {t('home.stats.thisWeek')}
->>>>>>> 553d52ec
               </ThemedText>
               <ThemedText className="text-sm font-bold text-neutral-900 dark:text-white">
                 {Math.ceil(plantCount * 2.5)}
@@ -190,11 +173,7 @@
                 className="text-emerald-500 dark:text-emerald-400"
               />
               <ThemedText className="mt-1 text-xs font-medium text-neutral-600 dark:text-neutral-400">
-<<<<<<< HEAD
                 {t('fed')}
-=======
-                {t('home.stats.fed')}
->>>>>>> 553d52ec
               </ThemedText>
               <ThemedText className="text-sm font-bold text-neutral-900 dark:text-white">
                 {Math.ceil(plantCount * 0.8)}
